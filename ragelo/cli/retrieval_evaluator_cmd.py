import typer

from ragelo import get_llm_provider, get_retrieval_evaluator
from ragelo.cli.args import get_params_from_function
from ragelo.cli.utils import get_path
from ragelo.types.configurations import (
    DomainExpertEvaluatorConfig,
    RDNAMEvaluatorConfig,
    ReasonerEvaluatorConfig,
)
from ragelo.types.types import RetrievalEvaluatorTypes
from ragelo.utils import add_documents_from_csv, load_queries_from_csv

typer.main.get_params_from_function = get_params_from_function  # type: ignore


app = typer.Typer()


@app.command()
def domain_expert(
    config: DomainExpertEvaluatorConfig = DomainExpertEvaluatorConfig(), **kwargs
):
    """Evaluator with a domain expert persona.

    This Retrieval Evaluator evaluates the relevance of documents submitted by
    a user that is an expert in a specific domain. For instance,
    to evaluate the documents retrieved to queries submitted by a Chemical
    Engineer that works at ChemCorp Inc:

    ragelo retrieval_evaluator domain_expert queries.csv documents.csv "Chemical Engineering" --company "ChemCorp Inc."

    """

    config = DomainExpertEvaluatorConfig(**kwargs)
    config.queries_file = get_path(config.data_dir, config.queries_file)
    config.documents_file = get_path(config.data_dir, config.documents_file)
<<<<<<< HEAD
    config.document_evaluations_file = get_path(
        config.data_dir, config.document_evaluations_file, check_exists=False
=======
    config.answers_evaluations_file = get_path(
        config.data_dir, config.answers_evaluations_file
>>>>>>> de347514
    )

    config.verbose = True

    llm_provider = get_llm_provider(config.llm_provider_name, **kwargs)
    evaluator = get_retrieval_evaluator(
        RetrievalEvaluatorTypes.DOMAIN_EXPERT, config=config, llm_provider=llm_provider
    )
    queries = load_queries_from_csv(config.queries_file)
    queries = add_documents_from_csv(config.documents_file, queries=queries)
    evaluator.batch_evaluate(queries)


@app.command()
def reasoner(config: ReasonerEvaluatorConfig = ReasonerEvaluatorConfig(), **kwargs):
    """
    A document Evaluator that only outputs the reasoning for why a document is relevant.
    """
    config = ReasonerEvaluatorConfig(**kwargs)
    config.queries_file = get_path(config.data_dir, config.queries_file)
    config.documents_file = get_path(config.data_dir, config.documents_file)
<<<<<<< HEAD
    config.document_evaluations_file = get_path(
        config.data_dir, config.document_evaluations_file, check_exists=False
    )

    config.verbose = True

=======
    config.answers_evaluations_file = get_path(
        config.data_dir, config.answers_evaluations_file
    )

    config.verbose = True
>>>>>>> de347514
    llm_provider = get_llm_provider(config.llm_provider_name, **kwargs)
    evaluator = get_retrieval_evaluator(
        RetrievalEvaluatorTypes.REASONER, config=config, llm_provider=llm_provider
    )
    queries = load_queries_from_csv(config.queries_file)
    queries = add_documents_from_csv(config.documents_file, queries=queries)
    evaluator.batch_evaluate(queries)


@app.command()
def rdnam(config: RDNAMEvaluatorConfig = RDNAMEvaluatorConfig(), **kwargs):
    """Evaluator based on the paper by Thomas, Spielman, Craswell and Mitra, Large language models can accurately predict searcher preferences."""
    config = RDNAMEvaluatorConfig(**kwargs)
    config.queries_file = get_path(config.data_dir, config.queries_file)
    config.documents_file = get_path(config.data_dir, config.documents_file)
<<<<<<< HEAD
    config.document_evaluations_file = get_path(
        config.data_dir, config.document_evaluations_file, check_exists=False
=======
    config.answers_evaluations_file = get_path(
        config.data_dir, config.answers_evaluations_file
>>>>>>> de347514
    )
    config.verbose = True
<<<<<<< HEAD

=======
>>>>>>> de347514
    llm_provider = get_llm_provider(config.llm_provider_name, **kwargs)
    evaluator = get_retrieval_evaluator(
        RetrievalEvaluatorTypes.RDNAM, config=config, llm_provider=llm_provider
    )
    queries = load_queries_from_csv(config.queries_file)
    queries = add_documents_from_csv(config.documents_file, queries=queries)
    evaluator.batch_evaluate(queries)


if __name__ == "__main__":
    app()<|MERGE_RESOLUTION|>--- conflicted
+++ resolved
@@ -35,13 +35,8 @@
     config = DomainExpertEvaluatorConfig(**kwargs)
     config.queries_file = get_path(config.data_dir, config.queries_file)
     config.documents_file = get_path(config.data_dir, config.documents_file)
-<<<<<<< HEAD
     config.document_evaluations_file = get_path(
         config.data_dir, config.document_evaluations_file, check_exists=False
-=======
-    config.answers_evaluations_file = get_path(
-        config.data_dir, config.answers_evaluations_file
->>>>>>> de347514
     )
 
     config.verbose = True
@@ -63,20 +58,12 @@
     config = ReasonerEvaluatorConfig(**kwargs)
     config.queries_file = get_path(config.data_dir, config.queries_file)
     config.documents_file = get_path(config.data_dir, config.documents_file)
-<<<<<<< HEAD
     config.document_evaluations_file = get_path(
         config.data_dir, config.document_evaluations_file, check_exists=False
     )
 
     config.verbose = True
 
-=======
-    config.answers_evaluations_file = get_path(
-        config.data_dir, config.answers_evaluations_file
-    )
-
-    config.verbose = True
->>>>>>> de347514
     llm_provider = get_llm_provider(config.llm_provider_name, **kwargs)
     evaluator = get_retrieval_evaluator(
         RetrievalEvaluatorTypes.REASONER, config=config, llm_provider=llm_provider
@@ -92,19 +79,10 @@
     config = RDNAMEvaluatorConfig(**kwargs)
     config.queries_file = get_path(config.data_dir, config.queries_file)
     config.documents_file = get_path(config.data_dir, config.documents_file)
-<<<<<<< HEAD
     config.document_evaluations_file = get_path(
         config.data_dir, config.document_evaluations_file, check_exists=False
-=======
-    config.answers_evaluations_file = get_path(
-        config.data_dir, config.answers_evaluations_file
->>>>>>> de347514
     )
     config.verbose = True
-<<<<<<< HEAD
-
-=======
->>>>>>> de347514
     llm_provider = get_llm_provider(config.llm_provider_name, **kwargs)
     evaluator = get_retrieval_evaluator(
         RetrievalEvaluatorTypes.RDNAM, config=config, llm_provider=llm_provider
